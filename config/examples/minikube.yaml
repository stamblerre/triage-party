# Copyright 2020 Google Inc.
#
# Licensed under the Apache License, Version 2.0 (the "License");
# you may not use this file except in compliance with the License.
# You may obtain a copy of the License at
#
#     http://www.apache.org/licenses/LICENSE-2.0
#
# Unless required by applicable law or agreed to in writing, software
# distributed under the License is distributed on an "AS IS" BASIS,
# WITHOUT WARRANTIES OR CONDITIONS OF ANY KIND, either express or implied.
# See the License for the specific language governing permissions and
# limitations under the License.
---
settings:
  name: minikube
  min_similarity: 0.72
  repos:
    - https://github.com/kubernetes/minikube

  member-roles:
    # Automatically add members from these roles (exclude default of "member")
    # See https://developer.github.com/v4/enum/commentauthorassociation/
    - collaborator
    - owner
  members:
    # From https://github.com/kubernetes/minikube/blob/master/OWNERS
    - tstromberg
    - afbjorklund
    - sharifelgamal
    - RA489
    - medyagh
    - josedonizetti
    - blueelvis
    - priyawadhwa
    - prasadkatti
    - spowelljr
    - ilya-zuyev
<<<<<<< HEAD
=======
    - prezha
>>>>>>> 1651bb80

collections:
  - id: daily-triage
    name: Daily Triage
    dedup: true
    description: >
      triage-onduty zeroes out this queue once a day. Prioritize:

       * Keeping an open dialog with our users
       * Initial prioritization (does not have to be perfect)
    rules:
      # Don't leave code reviews hanging
      - pr-approved-stale
      - pr-reviewable
      # SLO violations
      - issue-needs-priority-slo
      - issue-needs-comment-slo
      - issue-important-slo
      - issue-longterm-slo
      # missing initial feedback
      - issue-needs-kind
      - issue-needs-priority
      - issue-needs-comment
      # reprioritize
      - issue-new-with-reactions
      - issue-new-with-many-commenters
      # Don't forget our users
      - issue-updated-needs-info
      - issue-updated-has-question

  - id: weekly
    name: Weekly Triage
    dedup: true
    description: >
      Once a week, we meet up to address loose ends. Prioritize:

       * Keeping an open dialog with our users
       * Raising the priority for hot issues
    rules:
      - discuss
      # Issues needing closure
      - issue-stale-needs-info
      - issue-stale-support
      - lifecycle-rotten
      # People with questions
      - issue-has-question
      - issue-updated-support
      # SLO
      - issue-near-important-slo
      - issue-near-longterm-slo
      # PR's needing closure
      - pr-reviewable-older
      - pr-approved-stale
      - pr-unapproved-stale
      # Issues needing reprioritization
      - many-reactions
      - many-commenters
      - issue-zombies

  - id: scrub
    name: Bi-Monthly Scrub
    dedup: true
    description: >
      Once every two months, we look for stale issues and de-duplicate. Prioritize:

       * De-duplication
       * Keeping the bug queue relevant
       * Making tough decisions about long-standing requests
    rules:
      - lifecycle-stale
      - features-recv
      - features-old
      - bugs-recv
      - bugs-old
      - other-recv
      - other-old

  - id: milestone
    name: In Milestone
    description: >
      A Kanban visualization of milestones, showing the flow of issues through each stage.

        * Unassigned issues represent available work
        * >3 issues assigned to the same person within a stage signifies a bottleneck 🌊
    display: kanban
    overflow: 3
    dedup: true
    rules:
      - milestone-not-started
      - milestone-assignee-updated
      - milestone-pr-needs-review
      - milestone-pr-needs-work
      - milestone-pr-needs-merge
      - milestone-recently-closed

  - id: tests
    name: Broken tests
    description: Failing tests, flaky tests, and other improvements
    rules:
      - failing-tests
      - flaky-tests
      - other-testing

  - id: important
    name: Important
    description: >
      Items labeled as priority/important-soon or priority/critical-urgent.
    overflow: 3
    dedup: true
    rules:
      - important-not-milestoned
      - important-milestoned
      - important-assignee-updated
      - important-pr-needs-review
      - important-pr-needs-work
      - important-pr-needs-merge
      - important-recently-closed

  - id: similar
    name: Similar
    description: Items which appear similar to one other. Review for duplicates or vague titles.
    rules:
      - similar-prs
      - similar-issues

  - id: __open__
    name: All open PR's and Issues that should be considered for repository stats (hidden)
    used_for_statistics: true
    hidden: true
    rules:
      - open-prs
      - open-issues

  - id: __velocity__
    name: issues to include in velocity metrics
    used_for_statistics: true
    hidden: true
    rules:
      - closed-milestone-issues

rules:
  ### Milestone Kanban ###
  milestone-not-started:
    name: "Not started"
    type: issue
    filters:
      - tag: open-milestone
      - tag: "!assignee-updated"
      - tag: "!(assignee-open-pr|assignee-closed-pr)"
  milestone-assignee-updated:
    name: "In Progress"
    type: issue
    filters:
      - tag: open-milestone
      - tag: "assignee-updated"
      - tag: "!(pr-changes-requested|pr-reviewer-comment|pr-unreviewed|pr-new-commits|pr-approved|pr-changes-requested)"
  milestone-pr-needs-work:
    name: "PR needs work"
    type: issue
    filters:
      - tag: open-milestone
      - tag: "(pr-changes-requested|pr-reviewer-comment)"
  milestone-pr-needs-review:
    name: "PR needs Review"
    type: issue
    filters:
      - tag: open-milestone
      - tag: "(pr-unreviewed|pr-new-commits)"
  milestone-pr-needs-merge:
    name: "PR needs Merge"
    type: issue
    filters:
      - tag: open-milestone
      - tag: "(pr-approved|pr-approved-but-pushed)"
  milestone-recently-closed:
    name: "Finish Line"
    type: issue
    filters:
      - tag: open-milestone
      - state: closed
      - updated: -30d

  ### Important Kanban ###
  important-not-milestoned:
    name: "Not in milestone"
    type: issue
    filters:
      - label: "priority/important-soon|priority/critical-urgent"
      - tag: "!open-milestone"
      - tag: "!assignee-updated"
      - tag: "!(assignee-open-pr|assignee-closed-pr)"
  important-milestoned:
    name: "In Milestone"
    type: issue
    filters:
      - label: "priority/important-soon|priority/critical-urgent"
      - tag: open-milestone
      - tag: "assignee-updated"
      - tag: "!(pr-changes-requested|pr-reviewer-comment|pr-unreviewed|pr-new-commits|pr-approved|pr-changes-requested)"
  important-assignee-updated:
    name: "In Progress"
    type: issue
    filters:
      - label: "priority/important-soon|priority/critical-urgent"
      - tag: "assignee-updated"
      - tag: "!(pr-changes-requested|pr-reviewer-comment|pr-unreviewed|pr-new-commits|pr-approved|pr-changes-requested)"
  important-pr-needs-work:
    name: "PR needs work"
    type: issue
    filters:
      - label: "priority/important-soon|priority/critical-urgent"
      - tag: "(pr-changes-requested|pr-reviewer-comment)"
  important-pr-needs-review:
    name: "PR needs Review"
    type: issue
    filters:
      - label: "priority/important-soon|priority/critical-urgent"
      - tag: "(pr-unreviewed|pr-new-commits)"
  important-pr-needs-merge:
    name: "PR needs Merge"
    type: issue
    filters:
      - label: "priority/important-soon|priority/critical-urgent"
      - tag: "(pr-approved|pr-approved-but-pushed)"
  important-recently-closed:
    name: "Recently closed"
    type: issue
    filters:
      - label: "priority/important-soon|priority/critical-urgent"
      - state: closed
      - updated: -30d

  ### Daily Triage ####
  # SLO violations
  issue-needs-priority-slo:
    name: "Unprioritized issues older than 5 days"
    resolution: "Add a priority/ or kind/support label"
    type: issue
    filters:
      - label: "!priority/.*"
      - label: "!kind/support"
      - created: +5d

  issue-needs-comment-slo:
    name: "Uncommented older than 5 days"
    resolution: "Add a comment"
    type: issue
    filters:
      - tag: "!commented"
      - tag: "recv"
      - created: +5d

  issue-important-slo:
    name: "Important soon, but no updates in 60 days -- exceeds limit"
    resolution: "Downgrade to important-longterm"
    type: issue
    filters:
      - label: "priority/important-soon"
      - updated: +60d

  issue-longterm-slo:
    name: "Important longterm, but no updates in 120 days -- exceeds limit"
    resolution: "Downgrade to backlog"
    type: issue
    filters:
      - label: "priority/important-longterm"
      - updated: +120d

  # Don't leave code reviews hanging
  pr-reviewable:
    name: "Pull Requests: Review Ready"
    resolution: "Review requests or mark them as do-not-merge/work-in-progress"
    type: pull_request
    filters:
      - label: "!do-not-merge.*"
      - label: "!needs-rebase"
      - label: "!cncf-cla: no"
      - tag: "!changes-requested"
      - tag: "!send"
      # Temporarily workaround inability to track PR eligibility
      - updated: +1d

  pr-reviewable-older:
    name: "Pull Requests: Review Ready"
    resolution: "Review requests or mark them as do-not-merge/work-in-progress"
    type: pull_request
    filters:
      - label: "!do-not-merge.*"
      - label: "!needs-rebase"
      - label: "!cncf-cla: no"
      - tag: "!changes-requested"
      - tag: "!send"
      - updated: +2d

  # Issues missing initial feedback
  issue-needs-kind:
    name: "Unkinded Issues"
    resolution: "Add a kind/ label"
    type: issue
    filters:
      - label: "!kind/.*"
      - label: "!kind/support"

  issue-needs-priority:
    name: "Unprioritized Issues within SLO"
    resolution: "Add a priority/ or kind/support label"
    type: issue
    filters:
      - label: "!priority/.*"
      - label: "!kind/support"
      # avoid duplicating unkinded issues
      - label: "triage|kind"
      - created: -5d

  issue-needs-comment:
    name: "Uncommented Issues within SLO"
    resolution: "Add a comment"
    type: issue
    filters:
      - tag: "!commented"
      - tag: "recv"
      - created: -5d

  # Issues that may need reprioritized
  issue-new-with-reactions:
    name: "New, has multiple reactions, but not important-soon"
    resolution: "Check if issue should be prioritized as important-soon"
    type: issue
    filters:
      - reactions: ">2"
      - created: -10d
      - tag: "!send"
      - label: "!priority/important-soon"

  issue-new-with-many-commenters:
    name: "New, has multiple commenters, but not important-soon"
    resolution: "Check if issue should be prioritized as important-soon"
    type: issue
    filters:
      - commenters: ">3"
      - created: -10d
      - tag: "!send"
      - label: "!priority/important-soon"

  # Don't forget our users
  issue-updated-needs-info:
    name: "needs information, has update"
    resolution: "Comment and remove triage/needs-information tag"
    type: issue
    filters:
      - label: triage/needs-information
      - tag: recv

  issue-updated-has-question:
    name: "Recently updated issue has a question"
    resolution: "Add an answer"
    type: issue
    filters:
      - tag: recv-q
      - label: "!triage/needs-information"
      - tag: "!member-last"
      - tag: "!contributor-last"
      - responded: +3d
      - updated: -7d

  ####### Weekly Triage #########
  discuss:
    name: "Items for discussion"
    resolution: "Discuss and remove label"
    filters:
      - label: triage/discuss
      - state: "all"

  # SLO nearing
  issue-near-important-slo:
    name: "Important soon, but no updates in 40 days -- nearing limit"
    resolution: "Downgrade to important-longterm"
    type: issue
    filters:
      - label: "priority/important-soon|priority/critical-urgent"
      - updated: +40d

  issue-near-longterm-slo:
    name: "Important longterm, but no updates in 110 days -- nearing limit"
    resolution: "Downgrade to backlog"
    type: issue
    filters:
      - label: "priority/important-longterm"
      - updated: +110d

  # issues needing reprioritization
  many-reactions:
    name: "many reactions, low priority"
    resolution: "Upgrade to priority-soon, priority-longterm, or longterm-support"
    filters:
      - reactions: ">3"
      - reactions-per-month: ">0.75"
      - label: "!priority/important-soon"
      - label: "!priority/important-longterm"
      - label: "!long-term-support"

  many-commenters:
    name: "many commenters, low priority"
    resolution: "Upgrade to priority-soon, priority-longterm, or longterm-support"
    type: issue
    filters:
      - commenters: ">2"
      - commenters-per-month: ">1.9"
      - created: "+30d"
      - label: "!priority/important-soon"
      - label: "!priority/important-longterm"
      - label: "!long-term-support"
      - responded: "+30d"

  issue-zombies:
    name: "Screaming into the void"
    resolution: "Reopen, or ask folks to open a new issue"
    type: issue
    filters:
      - state: closed
      - updated: -7d
      - tag: recv
      - comments-while-closed: ">1"

  # Issues needing closure
  issue-stale-needs-info:
    name: "Needs information for over 2 weeks"
    resolution: "Close or remove triage/needs-information label"
    type: issue
    filters:
      - label: triage/needs-information
      - updated: +13d

  issue-stale-support:
    name: "Support request over 30 days old"
    resolution: "Close, or add to triage/long-term-support"
    type: issue
    filters:
      - label: kind/support
      - label: "!long-term-support"
      - updated: +29d

  lifecycle-rotten:
    name: "Issues nearing expiration"
    resolution: "Close or label as frozen"
    filters:
      - label: lifecycle/rotten

  # PR's needing closure
  pr-approved-stale:
    name: "Pull requests: Approved and getting old"
    type: pull_request
    filters:
      - label: "!do-not-merge.*"
      - label: "!needs-rebase"
      - label: "approved"
      - updated: +5d

  pr-unapproved-stale:
    name: "Pull Requests: Stale"
    resolution: "Add comment and/or close PR"
    type: pull_request
    filters:
      - created: +20d
      - updated: +5d

  # People with questions
  issue-has-question:
    name: "Overdue answers for a question"
    resolution: "Add a comment"
    type: issue
    filters:
      - tag: recv-q
      - label: "!triage/needs-information"
      - tag: "!member-last"
      - tag: "!contributor-last"
      - responded: +6d

  issue-updated-support:
    name: "Updated support requests"
    resolution: "Move out of support, or add a comment"
    type: issue
    filters:
      - tag: recv
      - label: "!triage/needs-information"
      - tag: "!member-last"
      - tag: "!contributor-last"
      - responded: +6d

  ## Bug Scrub ##
  bugs-recv:
    name: "Bugs that deserve a follow-up comment"
    resolution: "Comment or close the issue"
    type: issue
    filters:
      - tag: recv
      - responded: +45d
      - created: +45d
      - label: "kind/bug"

  features-recv:
    name: "Features that deserve a follow-up comment"
    resolution: "Comment or close the issue"
    type: issue
    filters:
      - tag: recv
      - responded: +60d
      - created: +30d
      - label: "kind/feature"

  other-recv:
    name: "Items that deserve a follow-up comment"
    resolution: "Comment or close the issue"
    type: issue
    filters:
      - tag: recv
      - responded: +30d
      - label: "!kind/feature"
      - label: "!kind/bug"
      - label: "!kind/support"

  features-old:
    name: "Features that have not been commented on within 90 days"
    resolution: "Comment or close the issue"
    type: issue
    filters:
      - responded: +90d
      - created: +90d
      - label: "kind/feature"

  bugs-old:
    name: "Bugs that have not been commented on within 60 days"
    resolution: "Comment or close the issue"
    type: issue
    filters:
      - label: "kind/bug"
      - responded: +60d
      - created: +60d
      - label: "!priority/awaiting-evidence"

  other-old:
    name: "Items that have not been commented on within 60 days"
    resolution: "Comment or close the issue"
    type: issue
    filters:
      - responded: +60d
      - created: +60d
      - label: "!kind/feature"
      - label: "!kind/bug"
      - label: "!kind/support"
      - label: "!priority/awaiting-evidence"

  lifecycle-stale:
    name: "Issues nearing expiration"
    resolution: "Close or label as frozen"
    filters:
      - label: lifecycle/stale

  ## Similar
  similar-prs:
    name: "Similar Pull Requests"
    type: pull_request
    resolution: Close as duplicate or give a better title
    filters:
      - tag: similar

  similar-issues:
    name: "Similar Issues"
    type: issue
    resolution: Close as duplicate or give a better title
    filters:
      - tag: similar

  ## Tests
  failing-tests:
    name: "Tests that fail 100% of the time"
    resolution: "Research and resolve"
    type: issue
    filters:
      - label: "kind/failing-test"

  flaky-tests:
    name: "Tests that fail some of the time"
    resolution: "Research and resolve"
    type: issue
    filters:
      - label: "kind/flake"
      - label: "!kind/failing-test"

  other-testing:
    name: "Other testing related issues"
    resolution: "Research and resolve"
    type: issue
    filters:
      - label: "area/testing"
      - label: "!kind/flake"
      - label: "!kind/failing"

  # for statistics generation
  open-issues:
    name: "Open Issues"
    type: issue

  open-prs:
    name: "Open PRs"
    type: pull_request

  closed-milestone-issues:
    name: "Recently closed milestone issues"
    type: issue
    filters:
      - state: closed
      - closed: -90d
      - milestone: ".*"
      - label: "!triage/duplicate"<|MERGE_RESOLUTION|>--- conflicted
+++ resolved
@@ -36,10 +36,7 @@
     - prasadkatti
     - spowelljr
     - ilya-zuyev
-<<<<<<< HEAD
-=======
     - prezha
->>>>>>> 1651bb80
 
 collections:
   - id: daily-triage
